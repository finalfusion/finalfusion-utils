--- conflicted
+++ resolved
@@ -1,15 +1,9 @@
 use std::fs::File;
 use std::io::{BufReader, BufWriter, Write};
-use std::ops::Deref;
 
 use clap::{App, Arg, ArgMatches};
-<<<<<<< HEAD
-use finalfusion::metadata::Metadata;
-use finalfusion::io::ReadMetadata;
-=======
 use finalfusion::io::ReadMetadata;
 use finalfusion::metadata::Metadata;
->>>>>>> c0aceab6
 use stdinout::{OrExit, Output};
 use toml::ser::to_string_pretty;
 
@@ -55,11 +49,7 @@
         if let Some(metadata) = read_metadata(&self.input_filename) {
             writer
                 .write_all(
-<<<<<<< HEAD
-                    to_string_pretty(&metadata.deref())
-=======
                     to_string_pretty(&*metadata)
->>>>>>> c0aceab6
                         .or_exit("Cannot serialize metadata to TOML", 1)
                         .as_bytes(),
                 )
